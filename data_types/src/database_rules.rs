use std::convert::{TryFrom, TryInto};

use chrono::{DateTime, TimeZone, Utc};
use serde::{Deserialize, Serialize};
use snafu::Snafu;

use generated_types::google::protobuf::Empty;
use generated_types::{
    google::{FieldViolation, FieldViolationExt},
    influxdata::iox::management::v1 as management,
};
use influxdb_line_protocol::ParsedLine;

use crate::field_validation::{FromField, FromFieldOpt, FromFieldString, FromFieldVec};
use crate::DatabaseName;

use std::time::Duration;

#[derive(Debug, Snafu)]
pub enum Error {
    #[snafu(display("Error in {}: {}", source_module, source))]
    PassThrough {
        source_module: &'static str,
        source: Box<dyn std::error::Error + Send + Sync + 'static>,
    },
}

pub type Result<T, E = Error> = std::result::Result<T, E>;

const DEFAULT_CHUNK_MOVER_CHECK_DURATION: Duration = Duration::from_secs(10);

/// DatabaseRules contains the rules for replicating data, sending data to
/// subscribers, and querying data for a single database.
#[derive(Debug, Serialize, Deserialize, Default, Eq, PartialEq, Clone)]
pub struct DatabaseRules {
    /// The unencoded name of the database. This gets put in by the create
    /// database call, so an empty default is fine.
    #[serde(default)]
    pub name: String, // TODO: Use DatabaseName here

    /// Template that generates a partition key for each row inserted into the
    /// db
    #[serde(default)]
    pub partition_template: PartitionTemplate,

    /// When set this will buffer WAL writes in memory based on the
    /// configuration.
    #[serde(default)]
    pub wal_buffer_config: Option<WalBufferConfig>,

    /// Unless explicitly disabled by setting this to None (or null in JSON),
    /// writes will go into a queryable in-memory database
    /// called the Mutable Buffer. It is optimized to receive writes so they
    /// can be batched together later to the Read Buffer or to Parquet files
    /// in object storage.
    #[serde(default = "MutableBufferConfig::default_option")]
    pub mutable_buffer_config: Option<MutableBufferConfig>,

    /// Duration for chunk movers to wake up and do move & drop chunks
    #[serde(default = "DatabaseRules::chunk_mover_duration_default")]
    pub chunk_mover_duration: std::time::Duration,
}

impl DatabaseRules {
    pub fn partition_key(
        &self,
        line: &ParsedLine<'_>,
        default_time: &DateTime<Utc>,
    ) -> Result<String> {
        self.partition_template.partition_key(line, default_time)
    }

    pub fn new() -> Self {
        Self {
            // TODO: Add tests before removing these lines
            //mutable_buffer_config: MutableBufferConfig::default_option(),
            //chunk_mover_duration: DEFAULT_CHUNK_MOVER_CHECK_DURATION,
            ..Default::default()
        }
    }

    pub fn chunk_mover_duration_default() -> Duration {
        DEFAULT_CHUNK_MOVER_CHECK_DURATION
    }
}

/// Generates a partition key based on the line and the default time.
pub trait Partitioner {
    fn partition_key(
        &self,
        _line: &ParsedLine<'_>,
        _default_time: &DateTime<Utc>,
    ) -> Result<String>;
}

impl Partitioner for DatabaseRules {
    fn partition_key(&self, line: &ParsedLine<'_>, default_time: &DateTime<Utc>) -> Result<String> {
        self.partition_key(&line, &default_time)
    }
}

impl From<DatabaseRules> for management::DatabaseRules {
    fn from(rules: DatabaseRules) -> Self {
        Self {
            name: rules.name,
            partition_template: Some(rules.partition_template.into()),
            wal_buffer_config: rules.wal_buffer_config.map(Into::into),
            mutable_buffer_config: rules.mutable_buffer_config.map(Into::into),
        }
    }
}

impl TryFrom<management::DatabaseRules> for DatabaseRules {
    type Error = FieldViolation;

    fn try_from(proto: management::DatabaseRules) -> Result<Self, Self::Error> {
        DatabaseName::new(&proto.name).field("name")?;

        let wal_buffer_config = proto.wal_buffer_config.optional("wal_buffer_config")?;

        let mutable_buffer_config = proto
            .mutable_buffer_config
            .optional("mutable_buffer_config")?;

        let partition_template = proto
            .partition_template
            .optional("partition_template")?
            .unwrap_or_default();

<<<<<<< HEAD
        let query = proto.query_config.unwrap_or_default();
        let replication = proto.replication_config.unwrap_or_default();

        // TODO: need to have chunk_mover_duration in the proto
        let chunk_mover_duration = DEFAULT_CHUNK_MOVER_CHECK_DURATION; //proto.chunk_mover_duration;

=======
>>>>>>> 9df4131e
        Ok(Self {
            name: proto.name,
            partition_template,
            wal_buffer_config,
            mutable_buffer_config,
            chunk_mover_duration,
        })
    }
}

/// MutableBufferConfig defines the configuration for the in-memory database
/// that is hot for writes as they arrive. Operators can define rules for
/// evicting data once the mutable buffer passes a set memory threshold.
#[derive(Debug, Serialize, Deserialize, Eq, PartialEq, Clone)]
pub struct MutableBufferConfig {
    /// The size the mutable buffer should be limited to. Once the buffer gets
    /// to this size it will drop partitions in the given order. If unable
    /// to drop partitions (because of later rules in this config) it will
    /// reject writes until it is able to drop partitions.
    pub buffer_size: usize,
    /// If set, the mutable buffer will not drop partitions that have chunks
    /// that have not yet been persisted. Thus it will reject writes if it
    /// is over size and is unable to drop partitions. The default is to
    /// drop partitions in the sort order, regardless of whether they have
    /// unpersisted chunks or not. The WAL Buffer can be used to ensure
    /// persistence, but this may cause longer recovery times.
    pub reject_if_not_persisted: bool,
    /// Drop partitions to free up space in this order. Can be by the oldest
    /// created at time, the longest since the last write, or the min or max of
    /// some column.
    pub partition_drop_order: PartitionSortRules,
    /// Attempt to persist partitions after they haven't received a write for
    /// this number of seconds. If not set, partitions won't be
    /// automatically persisted.
    pub persist_after_cold_seconds: Option<u32>,
}

const DEFAULT_MUTABLE_BUFFER_SIZE: usize = 2_147_483_648; // 2 GB
const DEFAULT_PERSIST_AFTER_COLD_SECONDS: u32 = 900; // 15 minutes

impl MutableBufferConfig {
    fn default_option() -> Option<Self> {
        Some(Self::default())
    }
}

// TODO: Remove this when deprecating HTTP API - cannot be used in gRPC as no
// explicit NULL support
impl Default for MutableBufferConfig {
    fn default() -> Self {
        Self {
            buffer_size: DEFAULT_MUTABLE_BUFFER_SIZE,
            // keep taking writes and drop partitions on the floor
            reject_if_not_persisted: false,
            partition_drop_order: PartitionSortRules {
                order: Order::Desc,
                sort: PartitionSort::CreatedAtTime,
            },
            // rollover the chunk and persist it after the partition has been cold for
            // 15 minutes
            persist_after_cold_seconds: Some(DEFAULT_PERSIST_AFTER_COLD_SECONDS),
        }
    }
}

impl From<MutableBufferConfig> for management::MutableBufferConfig {
    fn from(config: MutableBufferConfig) -> Self {
        Self {
            buffer_size: config.buffer_size as _,
            reject_if_not_persisted: config.reject_if_not_persisted,
            partition_drop_order: Some(config.partition_drop_order.into()),
            persist_after_cold_seconds: config.persist_after_cold_seconds.unwrap_or_default(),
        }
    }
}

impl TryFrom<management::MutableBufferConfig> for MutableBufferConfig {
    type Error = FieldViolation;

    fn try_from(proto: management::MutableBufferConfig) -> Result<Self, Self::Error> {
        let partition_drop_order = proto
            .partition_drop_order
            .optional("partition_drop_order")?
            .unwrap_or_default();

        let buffer_size = if proto.buffer_size == 0 {
            DEFAULT_MUTABLE_BUFFER_SIZE
        } else {
            proto.buffer_size as usize
        };

        let persist_after_cold_seconds = if proto.persist_after_cold_seconds == 0 {
            None
        } else {
            Some(proto.persist_after_cold_seconds)
        };

        Ok(Self {
            buffer_size,
            reject_if_not_persisted: proto.reject_if_not_persisted,
            partition_drop_order,
            persist_after_cold_seconds,
        })
    }
}

/// This struct specifies the rules for the order to sort partitions
/// from the mutable buffer. This is used to determine which order to drop them
/// in. The last partition in the list will be dropped, until enough space has
/// been freed up to be below the max size.
///
/// For example, to drop the partition that has been open longest:
/// ```
/// use data_types::database_rules::{PartitionSortRules, Order, PartitionSort};
///
/// let rules = PartitionSortRules{
///     order: Order::Desc,
///     sort: PartitionSort::CreatedAtTime,
/// };
/// ```
#[derive(Debug, Default, Serialize, Deserialize, Eq, PartialEq, Clone)]
pub struct PartitionSortRules {
    /// Sort partitions by this order. Last will be dropped.
    pub order: Order,
    /// Sort by either a column value, or when the partition was opened, or when
    /// it last received a write.
    pub sort: PartitionSort,
}

impl From<PartitionSortRules> for management::mutable_buffer_config::PartitionDropOrder {
    fn from(ps: PartitionSortRules) -> Self {
        let order: management::Order = ps.order.into();

        Self {
            order: order as _,
            sort: Some(ps.sort.into()),
        }
    }
}

impl TryFrom<management::mutable_buffer_config::PartitionDropOrder> for PartitionSortRules {
    type Error = FieldViolation;

    fn try_from(
        proto: management::mutable_buffer_config::PartitionDropOrder,
    ) -> Result<Self, Self::Error> {
        Ok(Self {
            order: proto.order().scope("order")?,
            sort: proto.sort.optional("sort")?.unwrap_or_default(),
        })
    }
}

/// What to sort the partition by.
#[derive(Debug, Serialize, Deserialize, Eq, PartialEq, Clone)]
pub enum PartitionSort {
    /// The last time the partition received a write.
    LastWriteTime,
    /// When the partition was opened in the mutable buffer.
    CreatedAtTime,
    /// A column name, its expected type, and whether to use the min or max
    /// value. The ColumnType is necessary because the column can appear in
    /// any number of tables and be of a different type. This specifies that
    /// when sorting partitions, only columns with the given name and type
    /// should be used for the purposes of determining the partition order. If a
    /// partition doesn't have the given column in any way, the partition will
    /// appear at the beginning of the list with a null value where all
    /// partitions having null for that value will then be
    /// sorted by created_at_time desc. So if none of the partitions in the
    /// mutable buffer had this column with this type, then the partition
    /// that was created first would appear last in the list and thus be the
    /// first up to be dropped.
    Column(String, ColumnType, ColumnValue),
}

impl Default for PartitionSort {
    fn default() -> Self {
        Self::CreatedAtTime
    }
}

impl From<PartitionSort> for management::mutable_buffer_config::partition_drop_order::Sort {
    fn from(ps: PartitionSort) -> Self {
        use management::mutable_buffer_config::partition_drop_order::ColumnSort;

        match ps {
            PartitionSort::LastWriteTime => Self::LastWriteTime(Empty {}),
            PartitionSort::CreatedAtTime => Self::CreatedAtTime(Empty {}),
            PartitionSort::Column(column_name, column_type, column_value) => {
                let column_type: management::ColumnType = column_type.into();
                let column_value: management::Aggregate = column_value.into();

                Self::Column(ColumnSort {
                    column_name,
                    column_type: column_type as _,
                    column_value: column_value as _,
                })
            }
        }
    }
}

impl TryFrom<management::mutable_buffer_config::partition_drop_order::Sort> for PartitionSort {
    type Error = FieldViolation;

    fn try_from(
        proto: management::mutable_buffer_config::partition_drop_order::Sort,
    ) -> Result<Self, Self::Error> {
        use management::mutable_buffer_config::partition_drop_order::Sort;

        Ok(match proto {
            Sort::LastWriteTime(_) => Self::LastWriteTime,
            Sort::CreatedAtTime(_) => Self::CreatedAtTime,
            Sort::Column(column_sort) => {
                let column_type = column_sort.column_type().scope("column.column_type")?;
                let column_value = column_sort.column_value().scope("column.column_value")?;
                Self::Column(
                    column_sort.column_name.required("column.column_name")?,
                    column_type,
                    column_value,
                )
            }
        })
    }
}

/// The sort order.
#[derive(Debug, Serialize, Deserialize, Eq, PartialEq, Clone)]
pub enum Order {
    Asc,
    Desc,
}

impl Default for Order {
    fn default() -> Self {
        Self::Desc
    }
}

impl From<Order> for management::Order {
    fn from(o: Order) -> Self {
        match o {
            Order::Asc => Self::Asc,
            Order::Desc => Self::Desc,
        }
    }
}

impl TryFrom<management::Order> for Order {
    type Error = FieldViolation;

    fn try_from(proto: management::Order) -> Result<Self, Self::Error> {
        Ok(match proto {
            management::Order::Unspecified => Self::default(),
            management::Order::Asc => Self::Asc,
            management::Order::Desc => Self::Desc,
        })
    }
}

/// Use columns of this type.
#[derive(Debug, Serialize, Deserialize, Eq, PartialEq, Clone)]
pub enum ColumnType {
    I64,
    U64,
    F64,
    String,
    Bool,
}

impl From<ColumnType> for management::ColumnType {
    fn from(t: ColumnType) -> Self {
        match t {
            ColumnType::I64 => Self::I64,
            ColumnType::U64 => Self::U64,
            ColumnType::F64 => Self::F64,
            ColumnType::String => Self::String,
            ColumnType::Bool => Self::Bool,
        }
    }
}

impl TryFrom<management::ColumnType> for ColumnType {
    type Error = FieldViolation;

    fn try_from(proto: management::ColumnType) -> Result<Self, Self::Error> {
        Ok(match proto {
            management::ColumnType::Unspecified => return Err(FieldViolation::required("")),
            management::ColumnType::I64 => Self::I64,
            management::ColumnType::U64 => Self::U64,
            management::ColumnType::F64 => Self::F64,
            management::ColumnType::String => Self::String,
            management::ColumnType::Bool => Self::Bool,
        })
    }
}

/// Use either the min or max summary statistic.
#[derive(Debug, Serialize, Deserialize, Eq, PartialEq, Clone)]
pub enum ColumnValue {
    Min,
    Max,
}

impl From<ColumnValue> for management::Aggregate {
    fn from(v: ColumnValue) -> Self {
        match v {
            ColumnValue::Min => Self::Min,
            ColumnValue::Max => Self::Max,
        }
    }
}

impl TryFrom<management::Aggregate> for ColumnValue {
    type Error = FieldViolation;

    fn try_from(proto: management::Aggregate) -> Result<Self, Self::Error> {
        use management::Aggregate;

        Ok(match proto {
            Aggregate::Unspecified => return Err(FieldViolation::required("")),
            Aggregate::Min => Self::Min,
            Aggregate::Max => Self::Max,
        })
    }
}

/// WalBufferConfig defines the configuration for buffering data from the WAL in
/// memory. This buffer is used for asynchronous replication and to collect
/// segments before sending them to object storage.
#[derive(Debug, Serialize, Deserialize, Eq, PartialEq, Clone)]
pub struct WalBufferConfig {
    /// The size the WAL buffer should be limited to. Once the buffer gets to
    /// this size it will drop old segments to remain below this size, but
    /// still try to hold as much in memory as possible while remaining
    /// below this threshold
    pub buffer_size: u64,
    /// WAL segments become read-only after crossing over this size. Which means
    /// that segments will always be >= this size. When old segments are
    /// dropped from of memory, at least this much space will be freed from
    /// the buffer.
    pub segment_size: u64,
    /// What should happen if a write comes in that would exceed the WAL buffer
    /// size and the oldest segment that could be dropped hasn't yet been
    /// persisted to object storage. If the oldest segment has been
    /// persisted, then it will be dropped from the buffer so that new writes
    /// can be accepted. This option is only for defining the behavior of what
    /// happens if that segment hasn't been persisted. If set to return an
    /// error, new writes will be rejected until the oldest segment has been
    /// persisted so that it can be cleared from memory. Alternatively, this
    /// can be set so that old segments are dropped even if they haven't been
    /// persisted. This setting is also useful for cases where persistence
    /// isn't being used and this is only for in-memory buffering.
    pub buffer_rollover: WalBufferRollover,
    /// If set to true, buffer segments will be written to object storage.
    pub store_segments: bool,
    /// If set, segments will be rolled over after this period of time even
    /// if they haven't hit the size threshold. This allows them to be written
    /// out to object storage as they must be immutable first.
    pub close_segment_after: Option<std::time::Duration>,
}

impl From<WalBufferConfig> for management::WalBufferConfig {
    fn from(rollover: WalBufferConfig) -> Self {
        let buffer_rollover: management::wal_buffer_config::Rollover =
            rollover.buffer_rollover.into();

        Self {
            buffer_size: rollover.buffer_size,
            segment_size: rollover.segment_size,
            buffer_rollover: buffer_rollover as _,
            persist_segments: rollover.store_segments,
            close_segment_after: rollover.close_segment_after.map(Into::into),
        }
    }
}

impl TryFrom<management::WalBufferConfig> for WalBufferConfig {
    type Error = FieldViolation;

    fn try_from(proto: management::WalBufferConfig) -> Result<Self, Self::Error> {
        let buffer_rollover = proto.buffer_rollover().scope("buffer_rollover")?;
        let close_segment_after = proto
            .close_segment_after
            .map(TryInto::try_into)
            .transpose()
            .map_err(|_| FieldViolation {
                field: "closeSegmentAfter".to_string(),
                description: "Duration must be positive".to_string(),
            })?;

        Ok(Self {
            buffer_size: proto.buffer_size,
            segment_size: proto.segment_size,
            buffer_rollover,
            store_segments: proto.persist_segments,
            close_segment_after,
        })
    }
}

/// WalBufferRollover defines the behavior of what should happen if a write
/// comes in that would cause the buffer to exceed its max size AND the oldest
/// segment can't be dropped because it has not yet been persisted.
#[derive(Debug, Clone, Serialize, Deserialize, Eq, PartialEq, Copy)]
pub enum WalBufferRollover {
    /// Drop the old segment even though it hasn't been persisted. This part of
    /// the WAL will be lost on this server.
    DropOldSegment,
    /// Drop the incoming write and fail silently. This favors making sure that
    /// older WAL data will be backed up.
    DropIncoming,
    /// Reject the incoming write and return an error. The client may retry the
    /// request, which will succeed once the oldest segment has been
    /// persisted to object storage.
    ReturnError,
}

impl From<WalBufferRollover> for management::wal_buffer_config::Rollover {
    fn from(rollover: WalBufferRollover) -> Self {
        match rollover {
            WalBufferRollover::DropOldSegment => Self::DropOldSegment,
            WalBufferRollover::DropIncoming => Self::DropIncoming,
            WalBufferRollover::ReturnError => Self::ReturnError,
        }
    }
}

impl TryFrom<management::wal_buffer_config::Rollover> for WalBufferRollover {
    type Error = FieldViolation;

    fn try_from(proto: management::wal_buffer_config::Rollover) -> Result<Self, Self::Error> {
        use management::wal_buffer_config::Rollover;
        Ok(match proto {
            Rollover::Unspecified => return Err(FieldViolation::required("")),
            Rollover::DropOldSegment => Self::DropOldSegment,
            Rollover::DropIncoming => Self::DropIncoming,
            Rollover::ReturnError => Self::ReturnError,
        })
    }
}

/// `PartitionTemplate` is used to compute the partition key of each row that
/// gets written. It can consist of the table name, a column name and its value,
/// a formatted time, or a string column and regex captures of its value. For
/// columns that do not appear in the input row, a blank value is output.
///
/// The key is constructed in order of the template parts; thus ordering changes
/// what partition key is generated.
#[derive(Debug, Serialize, Deserialize, Default, Eq, PartialEq, Clone)]
pub struct PartitionTemplate {
    pub parts: Vec<TemplatePart>,
}

impl PartitionTemplate {
    pub fn partition_key(
        &self,
        line: &ParsedLine<'_>,
        default_time: &DateTime<Utc>,
    ) -> Result<String> {
        let parts: Vec<_> = self
            .parts
            .iter()
            .map(|p| match p {
                TemplatePart::Table => line.series.measurement.to_string(),
                TemplatePart::Column(column) => match line.tag_value(&column) {
                    Some(v) => format!("{}_{}", column, v),
                    None => match line.field_value(&column) {
                        Some(v) => format!("{}_{}", column, v),
                        None => "".to_string(),
                    },
                },
                TemplatePart::TimeFormat(format) => match line.timestamp {
                    Some(t) => Utc.timestamp_nanos(t).format(&format).to_string(),
                    None => default_time.format(&format).to_string(),
                },
                _ => unimplemented!(),
            })
            .collect();

        Ok(parts.join("-"))
    }
}

impl From<PartitionTemplate> for management::PartitionTemplate {
    fn from(pt: PartitionTemplate) -> Self {
        Self {
            parts: pt.parts.into_iter().map(Into::into).collect(),
        }
    }
}

impl TryFrom<management::PartitionTemplate> for PartitionTemplate {
    type Error = FieldViolation;

    fn try_from(proto: management::PartitionTemplate) -> Result<Self, Self::Error> {
        let parts = proto.parts.vec_field("parts")?;
        Ok(Self { parts })
    }
}

/// `TemplatePart` specifies what part of a row should be used to compute this
/// part of a partition key.
#[derive(Debug, Serialize, Deserialize, Eq, PartialEq, Clone)]
pub enum TemplatePart {
    Table,
    Column(String),
    TimeFormat(String),
    RegexCapture(RegexCapture),
    StrftimeColumn(StrftimeColumn),
}

/// `RegexCapture` is for pulling parts of a string column into the partition
/// key.
#[derive(Debug, Serialize, Deserialize, Eq, PartialEq, Clone)]
pub struct RegexCapture {
    column: String,
    regex: String,
}

/// `StrftimeColumn` can be used to create a time based partition key off some
/// column other than the builtin `time` column.
#[derive(Debug, Serialize, Deserialize, Eq, PartialEq, Clone)]
pub struct StrftimeColumn {
    column: String,
    format: String,
}

impl From<TemplatePart> for management::partition_template::part::Part {
    fn from(part: TemplatePart) -> Self {
        use management::partition_template::part::ColumnFormat;

        match part {
            TemplatePart::Table => Self::Table(Empty {}),
            TemplatePart::Column(column) => Self::Column(column),
            TemplatePart::RegexCapture(RegexCapture { column, regex }) => {
                Self::Regex(ColumnFormat {
                    column,
                    format: regex,
                })
            }
            TemplatePart::StrftimeColumn(StrftimeColumn { column, format }) => {
                Self::StrfTime(ColumnFormat { column, format })
            }
            TemplatePart::TimeFormat(format) => Self::Time(format),
        }
    }
}

impl TryFrom<management::partition_template::part::Part> for TemplatePart {
    type Error = FieldViolation;

    fn try_from(proto: management::partition_template::part::Part) -> Result<Self, Self::Error> {
        use management::partition_template::part::{ColumnFormat, Part};

        Ok(match proto {
            Part::Table(_) => Self::Table,
            Part::Column(column) => Self::Column(column.required("column")?),
            Part::Regex(ColumnFormat { column, format }) => Self::RegexCapture(RegexCapture {
                column: column.required("regex.column")?,
                regex: format.required("regex.format")?,
            }),
            Part::StrfTime(ColumnFormat { column, format }) => {
                Self::StrftimeColumn(StrftimeColumn {
                    column: column.required("strf_time.column")?,
                    format: format.required("strf_time.format")?,
                })
            }
            Part::Time(format) => Self::TimeFormat(format.required("time")?),
        })
    }
}

impl From<TemplatePart> for management::partition_template::Part {
    fn from(part: TemplatePart) -> Self {
        Self {
            part: Some(part.into()),
        }
    }
}

impl TryFrom<management::partition_template::Part> for TemplatePart {
    type Error = FieldViolation;

    fn try_from(proto: management::partition_template::Part) -> Result<Self, Self::Error> {
        proto.part.required("part")
    }
}

/// `PartitionId` is the object storage identifier for a specific partition. It
/// should be a path that can be used against an object store to locate all the
/// files and subdirectories for a partition. It takes the form of `/<writer
/// ID>/<database>/<partition key>/`.
pub type PartitionId = String;
pub type WriterId = u32;

#[cfg(test)]
mod tests {
    use influxdb_line_protocol::parse_lines;

    use super::*;

    type TestError = Box<dyn std::error::Error + Send + Sync + 'static>;
    type Result<T = (), E = TestError> = std::result::Result<T, E>;

    #[test]
    fn partition_key_with_table() -> Result {
        let template = PartitionTemplate {
            parts: vec![TemplatePart::Table],
        };

        let line = parse_line("cpu foo=1 10");
        assert_eq!("cpu", template.partition_key(&line, &Utc::now()).unwrap());

        Ok(())
    }

    #[test]
    fn partition_key_with_int_field() -> Result {
        let template = PartitionTemplate {
            parts: vec![TemplatePart::Column("foo".to_string())],
        };

        let line = parse_line("cpu foo=1 10");
        assert_eq!("foo_1", template.partition_key(&line, &Utc::now()).unwrap());

        Ok(())
    }

    #[test]
    fn partition_key_with_float_field() -> Result {
        let template = PartitionTemplate {
            parts: vec![TemplatePart::Column("foo".to_string())],
        };

        let line = parse_line("cpu foo=1.1 10");
        assert_eq!(
            "foo_1.1",
            template.partition_key(&line, &Utc::now()).unwrap()
        );

        Ok(())
    }

    #[test]
    fn partition_key_with_string_field() -> Result {
        let template = PartitionTemplate {
            parts: vec![TemplatePart::Column("foo".to_string())],
        };

        let line = parse_line("cpu foo=\"asdf\" 10");
        assert_eq!(
            "foo_asdf",
            template.partition_key(&line, &Utc::now()).unwrap()
        );

        Ok(())
    }

    #[test]
    fn partition_key_with_bool_field() -> Result {
        let template = PartitionTemplate {
            parts: vec![TemplatePart::Column("bar".to_string())],
        };

        let line = parse_line("cpu bar=true 10");
        assert_eq!(
            "bar_true",
            template.partition_key(&line, &Utc::now()).unwrap()
        );

        Ok(())
    }

    #[test]
    fn partition_key_with_tag_column() -> Result {
        let template = PartitionTemplate {
            parts: vec![TemplatePart::Column("region".to_string())],
        };

        let line = parse_line("cpu,region=west usage_user=23.2 10");
        assert_eq!(
            "region_west",
            template.partition_key(&line, &Utc::now()).unwrap()
        );

        Ok(())
    }

    #[test]
    fn partition_key_with_missing_column() -> Result {
        let template = PartitionTemplate {
            parts: vec![TemplatePart::Column("not_here".to_string())],
        };

        let line = parse_line("cpu,foo=asdf bar=true 10");
        assert_eq!("", template.partition_key(&line, &Utc::now()).unwrap());

        Ok(())
    }

    #[test]
    fn partition_key_with_time() -> Result {
        let template = PartitionTemplate {
            parts: vec![TemplatePart::TimeFormat("%Y-%m-%d %H:%M:%S".to_string())],
        };

        let line = parse_line("cpu,foo=asdf bar=true 1602338097000000000");
        assert_eq!(
            "2020-10-10 13:54:57",
            template.partition_key(&line, &Utc::now()).unwrap()
        );

        Ok(())
    }

    #[test]
    fn partition_key_with_default_time() -> Result {
        let format_string = "%Y-%m-%d %H:%M:%S";
        let template = PartitionTemplate {
            parts: vec![TemplatePart::TimeFormat(format_string.to_string())],
        };

        let default_time = Utc::now();
        let line = parse_line("cpu,foo=asdf bar=true");
        assert_eq!(
            default_time.format(format_string).to_string(),
            template.partition_key(&line, &default_time).unwrap()
        );

        Ok(())
    }

    #[test]
    fn partition_key_with_many_parts() -> Result {
        let template = PartitionTemplate {
            parts: vec![
                TemplatePart::Table,
                TemplatePart::Column("region".to_string()),
                TemplatePart::Column("usage_system".to_string()),
                TemplatePart::TimeFormat("%Y-%m-%d %H:%M:%S".to_string()),
            ],
        };

        let line = parse_line(
            "cpu,host=a,region=west usage_user=22.1,usage_system=53.1 1602338097000000000",
        );
        assert_eq!(
            "cpu-region_west-usage_system_53.1-2020-10-10 13:54:57",
            template.partition_key(&line, &Utc::now()).unwrap()
        );

        Ok(())
    }

    fn parsed_lines(lp: &str) -> Vec<ParsedLine<'_>> {
        parse_lines(lp).map(|l| l.unwrap()).collect()
    }

    fn parse_line(line: &str) -> ParsedLine<'_> {
        parsed_lines(line).pop().unwrap()
    }

    #[test]
    fn test_database_rules_defaults() {
        let protobuf = management::DatabaseRules {
            name: "database".to_string(),
            ..Default::default()
        };

        let rules: DatabaseRules = protobuf.clone().try_into().unwrap();
        let back: management::DatabaseRules = rules.clone().into();

        assert_eq!(rules.name, protobuf.name);
        assert_eq!(protobuf.name, back.name);

        assert_eq!(rules.partition_template.parts.len(), 0);

        // These will be defaulted as optionality not preserved on non-protobuf
        // DatabaseRules
        assert_eq!(back.partition_template, Some(Default::default()));

        // These should be none as preserved on non-protobuf DatabaseRules
        assert!(back.wal_buffer_config.is_none());
        assert!(back.mutable_buffer_config.is_none());
    }

    #[test]
    fn test_partition_template_default() {
        let protobuf = management::DatabaseRules {
            name: "database".to_string(),
            partition_template: Some(management::PartitionTemplate { parts: vec![] }),
            ..Default::default()
        };

        let rules: DatabaseRules = protobuf.clone().try_into().unwrap();
        let back: management::DatabaseRules = rules.clone().into();

        assert_eq!(rules.partition_template.parts.len(), 0);
        assert_eq!(protobuf.partition_template, back.partition_template);
    }

    #[test]
    fn test_partition_template_no_part() {
        let protobuf = management::DatabaseRules {
            name: "database".to_string(),
            partition_template: Some(management::PartitionTemplate {
                parts: vec![Default::default()],
            }),
            ..Default::default()
        };

        let res: Result<DatabaseRules, _> = protobuf.try_into();
        let err = res.expect_err("expected failure");

        assert_eq!(&err.field, "partition_template.parts.0.part");
        assert_eq!(&err.description, "Field is required");
    }

    #[test]
    fn test_partition_template() {
        use management::partition_template::part::{ColumnFormat, Part};

        let protobuf = management::PartitionTemplate {
            parts: vec![
                management::partition_template::Part {
                    part: Some(Part::Time("time".to_string())),
                },
                management::partition_template::Part {
                    part: Some(Part::Table(Empty {})),
                },
                management::partition_template::Part {
                    part: Some(Part::Regex(ColumnFormat {
                        column: "column".to_string(),
                        format: "format".to_string(),
                    })),
                },
            ],
        };

        let pt: PartitionTemplate = protobuf.clone().try_into().unwrap();
        let back: management::PartitionTemplate = pt.clone().into();

        assert_eq!(
            pt.parts,
            vec![
                TemplatePart::TimeFormat("time".to_string()),
                TemplatePart::Table,
                TemplatePart::RegexCapture(RegexCapture {
                    column: "column".to_string(),
                    regex: "format".to_string()
                })
            ]
        );
        assert_eq!(protobuf, back);
    }

    #[test]
    fn test_partition_template_empty() {
        use management::partition_template::part::{ColumnFormat, Part};

        let protobuf = management::PartitionTemplate {
            parts: vec![management::partition_template::Part {
                part: Some(Part::Regex(ColumnFormat {
                    ..Default::default()
                })),
            }],
        };

        let res: Result<PartitionTemplate, _> = protobuf.try_into();
        let err = res.expect_err("expected failure");

        assert_eq!(&err.field, "parts.0.part.regex.column");
        assert_eq!(&err.description, "Field is required");
    }

    #[test]
    fn test_wal_buffer_config_default() {
        let protobuf: management::WalBufferConfig = Default::default();

        let res: Result<WalBufferConfig, _> = protobuf.try_into();
        let err = res.expect_err("expected failure");

        assert_eq!(&err.field, "buffer_rollover");
        assert_eq!(&err.description, "Field is required");
    }

    #[test]
    fn test_wal_buffer_config_rollover() {
        let protobuf = management::WalBufferConfig {
            buffer_rollover: management::wal_buffer_config::Rollover::DropIncoming as _,
            ..Default::default()
        };

        let config: WalBufferConfig = protobuf.clone().try_into().unwrap();
        let back: management::WalBufferConfig = config.clone().into();

        assert_eq!(config.buffer_rollover, WalBufferRollover::DropIncoming);
        assert_eq!(protobuf, back);
    }

    #[test]
    fn test_wal_buffer_config_negative_duration() {
        use generated_types::google::protobuf::Duration;

        let protobuf = management::WalBufferConfig {
            buffer_rollover: management::wal_buffer_config::Rollover::DropOldSegment as _,
            close_segment_after: Some(Duration {
                seconds: -1,
                nanos: -40,
            }),
            ..Default::default()
        };

        let res: Result<WalBufferConfig, _> = protobuf.try_into();
        let err = res.expect_err("expected failure");

        assert_eq!(&err.field, "closeSegmentAfter");
        assert_eq!(&err.description, "Duration must be positive");
    }

    #[test]
    fn mutable_buffer_config_default() {
        let protobuf: management::MutableBufferConfig = Default::default();

        let config: MutableBufferConfig = protobuf.try_into().unwrap();
        let back: management::MutableBufferConfig = config.clone().into();

        assert_eq!(config.buffer_size, DEFAULT_MUTABLE_BUFFER_SIZE);
        assert_eq!(config.persist_after_cold_seconds, None);
        assert_eq!(config.partition_drop_order, PartitionSortRules::default());
        assert!(!config.reject_if_not_persisted);

        assert_eq!(back.reject_if_not_persisted, config.reject_if_not_persisted);
        assert_eq!(back.buffer_size as usize, config.buffer_size);
        assert_eq!(
            back.partition_drop_order,
            Some(PartitionSortRules::default().into())
        );
        assert_eq!(back.persist_after_cold_seconds, 0);
    }

    #[test]
    fn mutable_buffer_config() {
        let protobuf = management::MutableBufferConfig {
            buffer_size: 32,
            reject_if_not_persisted: true,
            partition_drop_order: Some(management::mutable_buffer_config::PartitionDropOrder {
                order: management::Order::Desc as _,
                sort: None,
            }),
            persist_after_cold_seconds: 439,
        };

        let config: MutableBufferConfig = protobuf.clone().try_into().unwrap();
        let back: management::MutableBufferConfig = config.clone().into();

        assert_eq!(config.buffer_size, protobuf.buffer_size as usize);
        assert_eq!(
            config.persist_after_cold_seconds,
            Some(protobuf.persist_after_cold_seconds)
        );
        assert_eq!(config.partition_drop_order.order, Order::Desc);
        assert!(config.reject_if_not_persisted);

        assert_eq!(back.reject_if_not_persisted, config.reject_if_not_persisted);
        assert_eq!(back.buffer_size as usize, config.buffer_size);
        assert_eq!(
            back.persist_after_cold_seconds,
            protobuf.persist_after_cold_seconds
        );
    }

    #[test]
    fn partition_drop_order_default() {
        let protobuf: management::mutable_buffer_config::PartitionDropOrder = Default::default();
        let config: PartitionSortRules = protobuf.try_into().unwrap();

        assert_eq!(config, PartitionSortRules::default());
        assert_eq!(config.order, Order::default());
        assert_eq!(config.sort, PartitionSort::default());
    }

    #[test]
    fn partition_drop_order() {
        use management::mutable_buffer_config::{partition_drop_order::Sort, PartitionDropOrder};
        let protobuf = PartitionDropOrder {
            order: management::Order::Asc as _,
            sort: Some(Sort::CreatedAtTime(Empty {})),
        };
        let config: PartitionSortRules = protobuf.clone().try_into().unwrap();
        let back: PartitionDropOrder = config.clone().into();

        assert_eq!(protobuf, back);
        assert_eq!(config.order, Order::Asc);
        assert_eq!(config.sort, PartitionSort::CreatedAtTime);
    }

    #[test]
    fn partition_sort() {
        use management::mutable_buffer_config::partition_drop_order::{ColumnSort, Sort};

        let created_at: PartitionSort = Sort::CreatedAtTime(Empty {}).try_into().unwrap();
        let last_write: PartitionSort = Sort::LastWriteTime(Empty {}).try_into().unwrap();
        let column: PartitionSort = Sort::Column(ColumnSort {
            column_name: "column".to_string(),
            column_type: management::ColumnType::Bool as _,
            column_value: management::Aggregate::Min as _,
        })
        .try_into()
        .unwrap();

        assert_eq!(created_at, PartitionSort::CreatedAtTime);
        assert_eq!(last_write, PartitionSort::LastWriteTime);
        assert_eq!(
            column,
            PartitionSort::Column("column".to_string(), ColumnType::Bool, ColumnValue::Min)
        );
    }

    #[test]
    fn partition_sort_column_sort() {
        use management::mutable_buffer_config::partition_drop_order::{ColumnSort, Sort};

        let res: Result<PartitionSort, _> = Sort::Column(Default::default()).try_into();
        let err1 = res.expect_err("expected failure");

        let res: Result<PartitionSort, _> = Sort::Column(ColumnSort {
            column_type: management::ColumnType::F64 as _,
            ..Default::default()
        })
        .try_into();
        let err2 = res.expect_err("expected failure");

        let res: Result<PartitionSort, _> = Sort::Column(ColumnSort {
            column_type: management::ColumnType::F64 as _,
            column_value: management::Aggregate::Max as _,
            ..Default::default()
        })
        .try_into();
        let err3 = res.expect_err("expected failure");

        assert_eq!(err1.field, "column.column_type");
        assert_eq!(err1.description, "Field is required");

        assert_eq!(err2.field, "column.column_value");
        assert_eq!(err2.description, "Field is required");

        assert_eq!(err3.field, "column.column_name");
        assert_eq!(err3.description, "Field is required");
    }
}<|MERGE_RESOLUTION|>--- conflicted
+++ resolved
@@ -72,9 +72,8 @@
 
     pub fn new() -> Self {
         Self {
-            // TODO: Add tests before removing these lines
-            //mutable_buffer_config: MutableBufferConfig::default_option(),
-            //chunk_mover_duration: DEFAULT_CHUNK_MOVER_CHECK_DURATION,
+            mutable_buffer_config: MutableBufferConfig::default_option(),
+            chunk_mover_duration: DEFAULT_CHUNK_MOVER_CHECK_DURATION,
             ..Default::default()
         }
     }
@@ -127,15 +126,9 @@
             .optional("partition_template")?
             .unwrap_or_default();
 
-<<<<<<< HEAD
-        let query = proto.query_config.unwrap_or_default();
-        let replication = proto.replication_config.unwrap_or_default();
-
         // TODO: need to have chunk_mover_duration in the proto
         let chunk_mover_duration = DEFAULT_CHUNK_MOVER_CHECK_DURATION; //proto.chunk_mover_duration;
 
-=======
->>>>>>> 9df4131e
         Ok(Self {
             name: proto.name,
             partition_template,
